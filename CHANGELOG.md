## master
* Add your own contributions to the next release on the line below this with your name.
<<<<<<< HEAD
=======
- [tvOS] Fixes errors when building against tvOS SDK [Alex Hill](https://github.com/alexhillc) [#728](https://github.com/TextureGroup/Texture/pull/728)
>>>>>>> 5cafdb90
- [ASDisplayNode] Add unit tests for layout z-order changes (with an open issue to fix).
- [ASDisplayNode] Consolidate main thread initialization and allow apps to invoke it manually instead of +load.
- [ASRunloopQueue] Introduce new runloop queue(ASCATransactionQueue) to coalesce Interface state update calls for view controller transitions.
- [ASRangeController] Fix stability of "minimum" rangeMode if the app has more than one layout before scrolling.
- **Important** ASDisplayNode's cornerRadius is a new thread-safe bridged property that should be preferred over CALayer's. Use the latter at your own risk! [Huy Nguyen](https://github.com/nguyenhuy) [#749](https://github.com/TextureGroup/Texture/pull/749).
- [ASCellNode] Adds mapping for UITableViewCell focusStyle [Alex Hill](https://github.com/alexhillc) [#727](https://github.com/TextureGroup/Texture/pull/727)
- [ASNetworkImageNode] Fix capturing self in the block while loading image in ASNetworkImageNode. [Denis Mororozov](https://github.com/morozkin) [#777](https://github.com/TextureGroup/Texture/pull/777)
- [ASTraitCollection] Add new properties of UITraitCollection to ASTraitCollection. [Yevgen Pogribnyi](https://github.com/ypogribnyi)
- [ASRectMap] Replace implementation of ASRectTable with a simpler one based on unordered_map.[Scott Goodson](https://github.com/appleguy) [#719](https://github.com/TextureGroup/Texture/pull/719)
- [ASCollectionView] Add missing flags for ASCollectionDelegate [Ilya Zheleznikov](https://github.com/ilyailya) [#718](https://github.com/TextureGroup/Texture/pull/718)
- [ASNetworkImageNode] Deprecates .URLs in favor of .URL [Garrett Moon](https://github.com/garrettmoon) [#699](https://github.com/TextureGroup/Texture/pull/699)
- [iOS11] Update project settings and fix errors [Eke](https://github.com/Eke)  [#676](https://github.com/TextureGroup/Texture/pull/676)
- [ASCornerLayoutSpec] New layout spec class for declarative corner element layout. [#657](https://github.com/TextureGroup/Texture/pull/657) [huangkun](https://github.com/huang-kun)
- [ASDisplayNode layout] Fix an issue that causes a pending layout to be applied multiple times. [Huy Nguyen](https://github.com/nguyenhuy) [#695](https://github.com/TextureGroup/Texture/pull/695)
- [ASDisplayNode layout] Fix an issue that sometimes causes a node's pending layout to not be applied. [Huy Nguyen](https://github.com/nguyenhuy) [#792](https://github.com/TextureGroup/Texture/pull/792)
- [ASScrollNode] Ensure the node respects the given size range while calculating its layout. [#637](https://github.com/TextureGroup/Texture/pull/637) [Huy Nguyen](https://github.com/nguyenhuy)
- [ASScrollNode] Invalidate the node's calculated layout if its scrollable directions changed. Also add unit tests for the class. [#637](https://github.com/TextureGroup/Texture/pull/637) [Huy Nguyen](https://github.com/nguyenhuy)
- Add new unit testing to the layout engine. [Adlai Holler](https://github.com/Adlai-Holler) [#424](https://github.com/TextureGroup/Texture/pull/424)
- [Automatic Subnode Management] Nodes with ASM enabled now insert/delete their subnodes as soon as they enter preload state, so subnodes can start preloading right away. [Huy Nguyen](https://github.com/nguyenhuy) [#706](https://github.com/TextureGroup/Texture/pull/706)
- [ASCollectionNode] Added support for interactive item movement. [Adlai Holler](https://github.com/Adlai-Holler)
- Added an experimental "no-copy" rendering API. See ASGraphicsContext.h for info. [Adlai Holler](https://github.com/Adlai-Holler)
- Dropped support for iOS 8. [Adlai Holler](https://github.com/Adlai-Holler)
- **Breaking** Changes to ASNetworkImageNode: [Adlai Holler](https://github.com/Adlai-Holler)
  - Modified `ASImageDownloaderCompletion` to add an optional `id userInfo` field. Your custom downloader can pass `nil`.
  - Modified the last argument to `-[ASNetworkImageNodeDelegate imageNode:didLoadImage:info:]` method from a struct to an object of new class `ASNetworkImageLoadInfo` which includes other metadata about the load operation.
- Removed +load static initializer from ASDisplayNode. [Adlai Holler](https://github.com/Adlai-Holler)
- Optimized ASNetworkImageNode loading and resolved edge cases where the image provided to the delegate was not the image that was loaded. [Adlai Holler](https://github.com/Adlai-Holler) [#778](https://github.com/TextureGroup/Texture/pull/778/)
- Make `ASCellNode` tint color apply to table view cell accessories. [Vladyslav Chapaev](https://github.com/ShogunPhyched) [#764](https://github.com/TextureGroup/Texture/pull/764)
- Fix ASTextNode2 is accessing backgroundColor off main while sizing / layout is happening. [Michael Schneider](https://github.com/maicki) [#794](https://github.com/TextureGroup/Texture/pull/778/)
- Pass scrollViewWillEndDragging delegation through in ASIGListAdapterDataSource for IGListKit integration. [#796](https://github.com/TextureGroup/Texture/pull/796)
- Fix UIResponder handling with view backing ASDisplayNode. [Michael Schneider](https://github.com/maicki) [#789] (https://github.com/TextureGroup/Texture/pull/789/)
- Optimized thread-local storage by replacing pthread_specific with C11 thread-local variables. [Adlai Holler](https://github.com/Adlai-Holler) [#811] (https://github.com/TextureGroup/Texture/pull/811/)
- Fixed a thread-sanitizer warning in ASTextNode. [Adlai Holler](https://github.com/Adlai-Holler) [#830] (https://github.com/TextureGroup/Texture/pull/830/)
- Fix ASTextNode2 handling background color incorrectly. [Adlai Holler](https://github.com/Adlai-Holler) [#831] (https://github.com/TextureGroup/Texture/pull/831/)

## 2.6
- [Xcode 9] Updated to require Xcode 9 (to fix warnings) [Garrett Moon](https://github.com/garrettmoon)
- [ASCollectionView] Improve performance and behavior of rotation / bounds changes. [Scott Goodson](https://github.com/appleguy) [#431](https://github.com/TextureGroup/Texture/pull/431)
- [ASCollectionView] Improve index space translation of Flow Layout Delegate methods. [Scott Goodson](https://github.com/appleguy)
- [Animated Image] Adds support for animated WebP as well as improves GIF handling. [#605](https://github.com/TextureGroup/Texture/pull/605) [Garrett Moon](https://github.com/garrettmoon)
- [ASCollectionView] Check if batch fetching is needed if batch fetching parameter has been changed. [#624](https://github.com/TextureGroup/Texture/pull/624) [Garrett Moon](https://github.com/garrettmoon)
- [ASNetworkImageNode] New delegate callback to tell the consumer whether the image was loaded from cache or download. [Adlai Holler](https://github.com/Adlai-Holler)
- [Layout] Fixes a deadlock in layout. [#638](https://github.com/TextureGroup/Texture/pull/638) [Garrett Moon](https://github.com/garrettmoon)
- Updated to be backwards compatible with Xcode 8. [Adlai Holler](https://github.com/Adlai-Holler)
- [API CHANGES] `ASPerformMainThreadDeallocation` and `ASPerformBackgroundDeallocation` functions take `id *` instead of `id` and they're now more reliable. Also, in Swift, `ASDeallocQueue.sharedDeallocationQueue() -> ASDeallocQueue.sharedDeallocationQueue`. [Adlai Holler](https://github.com/Adlai-Holler) [#651](https://github.com/TextureGroup/Texture/pull/651)
- [Collection/Table] Added direct support for mapping section indexes between data spaces. [Adlai Holler](https://github.com/Adlai-Holler) [#651](https://github.com/TextureGroup/Texture/pull/660)

## 2.5.1
- [ASVideoNode] Fix unreleased time observer. [Flo Vouin](https://github.com/flovouin)
- [PINCache] Set a default .byteLimit to reduce disk usage and startup time. [#595](https://github.com/TextureGroup/Texture/pull/595) [Scott Goodson](https://github.com/appleguy)
- [ASNetworkImageNode] Fix deadlock in GIF handling. [#582](https://github.com/TextureGroup/Texture/pull/582) [Garrett Moon](https://github.com/garrettmoon)
- [ASDisplayNode] Add attributed versions of a11y label, hint and value. [#554](https://github.com/TextureGroup/Texture/pull/554) [Alexander Hüllmandel](https://github.com/fruitcoder)
- [ASCornerRounding] Introduce .cornerRoundingType: CALayer, Precomposited, or Clip Corners. [Scott Goodson](https://github.com/appleguy) [#465](https://github.com/TextureGroup/Texture/pull/465)
- [Yoga] Add insertYogaNode:atIndex: method. Improve handling of relayouts. [Scott Goodson](https://github.com/appleguy)

## 2.5

- [ASCollectionNode] Add -isProcessingUpdates and -onDidFinishProcessingUpdates: APIs. [#522](https://github.com/TextureGroup/Texture/pull/522) [Scott Goodson](https://github.com/appleguy)
- [Accessibility] Add .isAccessibilityContainer property, allowing automatic aggregation of children's a11y labels. [#468][Scott Goodson](https://github.com/appleguy)
- [ASImageNode] Enabled .clipsToBounds by default, fixing the use of .cornerRadius and clipping of GIFs. [Scott Goodson](https://github.com/appleguy) [#466](https://github.com/TextureGroup/Texture/pull/466)
- Fix an issue in layout transition that causes it to unexpectedly use the old layout [Huy Nguyen](https://github.com/nguyenhuy) [#464](https://github.com/TextureGroup/Texture/pull/464)
- Add -[ASDisplayNode detailedLayoutDescription] property to aid debugging. [Adlai Holler](https://github.com/Adlai-Holler) [#476](https://github.com/TextureGroup/Texture/pull/476)
- Fix an issue that causes calculatedLayoutDidChange being called needlessly. [Huy Nguyen](https://github.com/nguyenhuy) [#490](https://github.com/TextureGroup/Texture/pull/490)
- Negate iOS 11 automatic estimated table row heights. [Christian Selig](https://github.com/christianselig) [#485](https://github.com/TextureGroup/Texture/pull/485)
- Add content inset and offset bridging properties to ASTableNode and ASCollectionNode. Deprecate related properties and methods in ASTableView and ASCollectionView [Huy Nguyen](https://github.com/nguyenhuy) [#460](https://github.com/TextureGroup/Texture/pull/460) [#560](https://github.com/TextureGroup/Texture/pull/560)
- Remove re-entrant access to self.view when applying initial pending state. [Adlai Holler](https://github.com/Adlai-Holler) [#510](https://github.com/TextureGroup/Texture/pull/510)
- Small improvements in ASCollectionLayout [Huy Nguyen](https://github.com/nguyenhuy) [#509](https://github.com/TextureGroup/Texture/pull/509) [#513](https://github.com/TextureGroup/Texture/pull/513) [#562]((https://github.com/TextureGroup/Texture/pull/562)
- Fix retain cycle between ASImageNode and PINAnimatedImage [Phil Larson](https://github.com/plarson) [#520](https://github.com/TextureGroup/Texture/pull/520)
- Change the API for disabling logging from a compiler flag to a runtime C function ASDisableLogging().  [Adlai Holler](https://github.com/Adlai-Holler) [#528](https://github.com/TextureGroup/Texture/pull/528)
- Table and collection views to consider content inset when calculating (default) element size range [Huy Nguyen](https://github.com/nguyenhuy) [#525](https://github.com/TextureGroup/Texture/pull/525)
- [ASEditableTextNode] added -editableTextNodeShouldBeginEditing to ASEditableTextNodeDelegate to mirror the corresponding method from UITextViewDelegate. [Yan S.](https://github.com/yans) [#535](https://github.com/TextureGroup/Texture/pull/535)
- [Breaking] Remove APIs that have been deprecated since 2.0 and/or for at least 6 months [Huy Nguyen](https://github.com/nguyenhuy) [#529](https://github.com/TextureGroup/Texture/pull/529)
- [ASDisplayNode] Ensure `-displayWillStartAsynchronously:` and `-displayDidFinish` are invoked on rasterized subnodes.  [Eric Scheers](https://github.com/smeis) [#532](https://github.com/TextureGroup/Texture/pull/532)
- Fixed a memory corruption issue in the ASImageNode display system. [Adlai Holler](https://github.com/Adlai-Holler) [#555](https://github.com/TextureGroup/Texture/pull/555)
- [Breaking] Rename ASCollectionGalleryLayoutSizeProviding to ASCollectionGalleryLayoutPropertiesProviding. Besides a fixed item size, it now can provide interitem and line spacings, as well as section inset [Huy Nguyen](https://github.com/nguyenhuy) [#496](https://github.com/TextureGroup/Texture/pull/496) [#533](https://github.com/TextureGroup/Texture/pull/533)
- Deprecate `-[ASDisplayNode displayWillStart]` in favor of `-displayWillStartAsynchronously:` [Huy Nguyen](https://github.com/nguyenhuy) [#536](https:/
/github.com/TextureGroup/Texture/pull/536)
- Add support for URLs on ASNetworkImageNode. [Garrett Moon](https://github.com/garrettmoon)
- [ASImageNode] Always dealloc images in a background queue [Huy Nguyen](https://github.com/nguyenhuy) [#561](https://github.com/TextureGroup/Texture/pull/561)
- Mark ASRunLoopQueue as drained if it contains only NULLs [Cesar Estebanez](https://github.com/cesteban) [#558](https://github.com/TextureGroup/Texture/pull/558)
- Fix crashes caused by failing to unlock or destroy a static mutex while the app is being terminated [Huy Nguyen](https://github.com/nguyenhuy)

## 2.4
- Fix an issue where inserting/deleting sections could lead to inconsistent supplementary element behavior. [Adlai Holler](https://github.com/Adlai-Holler)
- Overhaul logging and add activity tracing support. [Adlai Holler](https://github.com/Adlai-Holler)
- Fix a crash where scrolling a table view after entering editing mode could lead to bad internal states in the table. [Huy Nguyen](https://github.com/nguyenhuy) [#416](https://github.com/TextureGroup/Texture/pull/416/)
- Fix a crash in collection view that occurs if batch updates are performed while scrolling [Huy Nguyen](https://github.com/nguyenhuy) [#378](https://github.com/TextureGroup/Texture/issues/378)
- Some improvements in ASCollectionView [Huy Nguyen](https://github.com/nguyenhuy) [#407](https://github.com/TextureGroup/Texture/pull/407)
- Small refactors in ASDataController [Huy Nguyen](https://github.com/TextureGroup/Texture/pull/443) [#443](https://github.com/TextureGroup/Texture/pull/443)
- [ASCollectionView] Add delegate bridging and index space translation for missing UICollectionViewLayout properties. [Scott Goodson](https://github.com/appleguy)
- [ASTextNode2] Add initial implementation for link handling. [Scott Goodson](https://github.com/appleguy) [#396](https://github.com/TextureGroup/Texture/pull/396)
- [ASTextNode2] Provide compile flag to globally enable new implementation of ASTextNode: ASTEXTNODE_EXPERIMENT_GLOBAL_ENABLE. [Scott Goodson](https://github.com/appleguy) [#396](https://github.com/TextureGroup/Texture/pull/410)
- Add ASCollectionGalleryLayoutDelegate - an async collection layout that makes same-size collections (e.g photo galleries, pagers, etc) fast and lightweight! [Huy Nguyen](https://github.com/nguyenhuy/) [#76](https://github.com/TextureGroup/Texture/pull/76) [#451](https://github.com/TextureGroup/Texture/pull/451)
- Fix an issue that causes infinite layout loop in ASDisplayNode after [#428](https://github.com/TextureGroup/Texture/pull/428) [Huy Nguyen](https://github.com/nguyenhuy) [#455](https://github.com/TextureGroup/Texture/pull/455)
- Rename ASCellNode.viewModel to ASCellNode.nodeModel to reduce collisions with subclass properties implemented by clients. [Adlai Holler](https://github.com/Adlai-Holler) [#504](https://github.com/TextureGroup/Texture/pull/504)

## 2.3.4
- [Yoga] Rewrite YOGA_TREE_CONTIGUOUS mode with improved behavior and cleaner integration [Scott Goodson](https://github.com/appleguy)
- [ASTraitCollection] Convert ASPrimitiveTraitCollection from lock to atomic. [Scott Goodson](https://github.com/appleguy)
- Add a synchronous mode to ASCollectionNode, for colletion view data source debugging. [Hannah Troisi](https://github.com/hannahmbanana)
- [ASDisplayNode+Layout] Add check for orphaned nodes after layout transition to clean up. #336. [Scott Goodson](https://github.com/appleguy)
- Fixed an issue where GIFs with placeholders never had their placeholders uncover the GIF. [Garrett Moon](https://github.com/garrettmoon)
- [Yoga] Implement ASYogaLayoutSpec, a simplified integration strategy for Yoga-powered layout calculation. [Scott Goodson](https://github.com/appleguy)
- Fixed an issue where calls to setNeedsDisplay and setNeedsLayout would stop working on loaded nodes. [Garrett Moon](https://github.com/garrettmoon)
- Migrated unit tests to OCMock 3.4 (from 2.2) and improved the multiplex image node tests. [Adlai Holler](https://github.com/Adlai-Holler)
- Fix CollectionNode double-load issue. This should significantly improve performance in cases where a collection node has content immediately available on first layout i.e. not fetched from the network. [Adlai Holler](https://github.com/Adlai-Holler)
- Overhaul layout flattening algorithm [Huy Nguyen](https://github.com/nguyenhuy) [#395](https://github.com/TextureGroup/Texture/pull/395).

## 2.3.3
- [ASTextKitFontSizeAdjuster] Replace use of NSAttributedString's boundingRectWithSize:options:context: with NSLayoutManager's boundingRectForGlyphRange:inTextContainer: [Ricky Cancro](https://github.com/rcancro)
- Add support for IGListKit post-removal-of-IGListSectionType, in preparation for IGListKit 3.0.0 release. [Adlai Holler](https://github.com/Adlai-Holler) [#49](https://github.com/TextureGroup/Texture/pull/49)
- Fix `__has_include` check in ASLog.h [Philipp Smorygo](Philipp.Smorygo@jetbrains.com)
- Fix potential deadlock in ASControlNode [Garrett Moon](https://github.com/garrettmoon)
- [Yoga Beta] Improvements to the experimental support for Yoga layout [Scott Goodson](appleguy)
- Make cell node `indexPath` and `supplementaryElementKind` atomic so you can read from any thread. [Adlai-Holler](https://github.com/Adlai-Holler) [#49](https://github.com/TextureGroup/Texture/pull/74)
- Update the rasterization API and un-deprecate it. [Adlai Holler](https://github.com/Adlai-Holler)[#82](https://github.com/TextureGroup/Texture/pull/49)
- Simplified & optimized hashing code. [Adlai Holler](https://github.com/Adlai-Holler) [#86](https://github.com/TextureGroup/Texture/pull/86)
- Improve the performance & safety of ASDisplayNode subnodes. [Adlai Holler](https://github.com/Adlai-Holler) [#223](https://github.com/TextureGroup/Texture/pull/223)
- Move more properties from ASTableView, ASCollectionView to their respective node classes. [Adlai Holler](https://github.com/Adlai-Holler)
- Remove finalLayoutElement [Michael Schneider](https://github.com/maicki)[#96](https://github.com/TextureGroup/Texture/pull/96)
- Add ASPageTable - A map table for fast retrieval of objects within a certain page [Huy Nguyen](https://github.com/nguyenhuy)
- Add new public `-supernodes`, `-supernodesIncludingSelf`, and `-supernodeOfClass:includingSelf:` methods. [Adlai Holler](https://github.com/Adlai-Holler)[#246](https://github.com/TextureGroup/Texture/pull/246)
- Improve our handling supernode traversal to avoid loading layers and fix assertion failures you might hit in debug. [Adlai Holler](https://github.com/Adlai-Holler)[#246](https://github.com/TextureGroup/Texture/pull/246)
- [ASDisplayNode] Pass drawParameter in rendering context callbacks [Michael Schneider](https://github.com/maicki)[#248](https://github.com/TextureGroup/Texture/pull/248)
- [ASTextNode] Move to class method of drawRect:withParameters:isCancelled:isRasterizing: for drawing [Michael Schneider](https://github.com/maicki)[#232](https://github.com/TextureGroup/Texture/pull/232)
- [ASDisplayNode] Remove instance:-drawRect:withParameters:isCancelled:isRasterizing: (https://github.com/maicki)[#232](https://github.com/TextureGroup/Texture/pull/232)
- [ASTextNode] Add an experimental new implementation. See `+[ASTextNode setExperimentOptions:]`. [Adlai Holler](https://github.com/Adlai-Holler)[#259](https://github.com/TextureGroup/Texture/pull/259)
- [ASVideoNode] Added error reporing to ASVideoNode and it's delegate [#260](https://github.com/TextureGroup/Texture/pull/260)
- [ASCollectionNode] Fixed conversion of item index paths between node & view. [Adlai Holler](https://github.com/Adlai-Holler) [#262](https://github.com/TextureGroup/Texture/pull/262)
- [Layout] Extract layout implementation code into it's own subcategories [Michael Schneider](https://github.com/maicki)[#272](https://github.com/TextureGroup/Texture/pull/272)
- [Fix] Fix a potential crash when cell nodes that need layout are deleted during the same runloop.  [Adlai Holler](https://github.com/Adlai-Holler) [#279](https://github.com/TextureGroup/Texture/pull/279)
- [Batch fetching] Add ASBatchFetchingDelegate that takes scroll velocity and remaining time into account [Huy Nguyen](https://github.com/nguyenhuy) [#281](https://github.com/TextureGroup/Texture/pull/281)
- [Fix] Fix a major regression in our image node contents caching. [Adlai Holler](https://github.com/Adlai-Holler) [#287](https://github.com/TextureGroup/Texture/pull/287)
- [Fix] Fixed a bug where ASVideoNodeDelegate error reporting callback would crash an app because of not responding to selector. [Sergey Petrachkov](https://github.com/Petrachkov) [#291](https://github.com/TextureGroup/Texture/issues/291)
- [IGListKit] Add IGListKit headers to public section of Xcode project [Michael Schneider](https://github.com/maicki)[#286](https://github.com/TextureGroup/Texture/pull/286)
- [Layout] Ensure -layout and -layoutDidFinish are called only if a node is loaded. [Huy Nguyen](https://github.com/nguyenhuy) [#285](https://github.com/TextureGroup/Texture/pull/285)
- [Layout Debugger] Small changes needed for the coming layout debugger [Huy Nguyen](https://github.com/nguyenhuy) [#337](https://github.com/TextureGroup/Texture/pull/337)<|MERGE_RESOLUTION|>--- conflicted
+++ resolved
@@ -1,9 +1,6 @@
 ## master
 * Add your own contributions to the next release on the line below this with your name.
-<<<<<<< HEAD
-=======
 - [tvOS] Fixes errors when building against tvOS SDK [Alex Hill](https://github.com/alexhillc) [#728](https://github.com/TextureGroup/Texture/pull/728)
->>>>>>> 5cafdb90
 - [ASDisplayNode] Add unit tests for layout z-order changes (with an open issue to fix).
 - [ASDisplayNode] Consolidate main thread initialization and allow apps to invoke it manually instead of +load.
 - [ASRunloopQueue] Introduce new runloop queue(ASCATransactionQueue) to coalesce Interface state update calls for view controller transitions.
